# Copyright 2019 Google LLC. All Rights Reserved.
#
# Licensed under the Apache License, Version 2.0 (the "License");
# you may not use this file except in compliance with the License.
# You may obtain a copy of the License at
#
#     https://www.apache.org/licenses/LICENSE-2.0
#
# Unless required by applicable law or agreed to in writing, software
# distributed under the License is distributed on an "AS IS" BASIS,
# WITHOUT WARRANTIES OR CONDITIONS OF ANY KIND, either express or implied.
# See the License for the specific language governing permissions and
# limitations under the License.

from collections import deque
from dataclasses import dataclass
from typing import Any, Dict, List, Optional, Sequence, Tuple, Union

from cirq import (
    circuits,
    devices,
    ops,
    protocols,
    sim,
    study,
    value,
    SimulatesAmplitudes,
    SimulatesFinalState,
    SimulatesSamples,
)

# TODO: import from cirq directly when fix is released
from cirq.sim.simulator import SimulatesExpectationValues

import numpy as np

from . import qsim, qsim_gpu, qsim_custatevec
import qsimcirq.qsim_circuit as qsimc


class QSimSimulatorState(sim.StateVectorSimulatorState):
    def __init__(self, qsim_data: np.ndarray, qubit_map: Dict[ops.Qid, int]):
        state_vector = qsim_data.view(np.complex64)
        super().__init__(state_vector=state_vector, qubit_map=qubit_map)


@value.value_equality(unhashable=True)
class QSimSimulatorTrialResult(sim.StateVectorMixin, sim.SimulationTrialResult):
    def __init__(
        self,
        params: study.ParamResolver,
        measurements: Dict[str, np.ndarray],
        final_simulator_state: QSimSimulatorState,
    ):
        super().__init__(
            params=params,
            measurements=measurements,
            final_simulator_state=final_simulator_state,
        )

    # The following methods are (temporarily) copied here from
    # cirq.StateVectorTrialResult due to incompatibility with the
    # intermediate state simulation support which that class requires.
    # TODO: remove these methods once inheritance is restored.

    @property
    def final_state_vector(self):
        return self._final_simulator_state.state_vector

    def state_vector(self):
        """Return the state vector at the end of the computation."""
        return self._final_simulator_state.state_vector.copy()

    def _value_equality_values_(self):
        measurements = {k: v.tolist() for k, v in sorted(self.measurements.items())}
        return (self.params, measurements, self._final_simulator_state)

    def __str__(self) -> str:
        samples = super().__str__()
        final = self.state_vector()
        if len([1 for e in final if abs(e) > 0.001]) < 16:
            state_vector = self.dirac_notation(3)
        else:
            state_vector = str(final)
        return f"measurements: {samples}\noutput vector: {state_vector}"

    def _repr_pretty_(self, p: Any, cycle: bool) -> None:
        """Text output in Jupyter."""
        if cycle:
            # There should never be a cycle.  This is just in case.
            p.text("StateVectorTrialResult(...)")
        else:
            p.text(str(self))

    def __repr__(self) -> str:
        return (
            f"cirq.StateVectorTrialResult(params={self.params!r}, "
            f"measurements={self.measurements!r}, "
            f"final_simulator_state={self._final_simulator_state!r})"
        )


# This should probably live in Cirq...
# TODO: update to support CircuitOperations.
def _needs_trajectories(circuit: circuits.Circuit) -> bool:
    """Checks if the circuit requires trajectory simulation."""
    for op in circuit.all_operations():
        test_op = (
            op
            if not protocols.is_parameterized(op)
            else protocols.resolve_parameters(
                op, {param: 1 for param in protocols.parameter_names(op)}
            )
        )
        if not (protocols.has_unitary(test_op) or protocols.is_measurement(test_op)):
            return True
    return False


@dataclass
class QSimOptions:
    """Container for options to the QSimSimulator.

    Options for the simulator can also be provided as a {string: value} dict,
    using the format shown in the 'as_dict' function for this class.

    Args:
        max_fused_gate_size: maximum number of qubits allowed per fused gate.
            Circuits of less than 22 qubits usually perform best with this set
            to 2 or 3, while larger circuits (with >= 22 qubits) typically
            perform better with it set to 3 or 4.
        cpu_threads: number of threads to use when running on CPU. For best
            performance, this should equal the number of cores on the device.
        ev_noisy_repetitions: number of repetitions used for estimating
            expectation values of a noisy circuit. Does not affect other
            simulation modes.
        use_gpu: whether to use GPU instead of CPU for simulation. The "gpu_*"
            arguments below are only considered if this is set to True.
        gpu_mode: use CUDA if set to 0 (default value) or use the NVIDIA
            cuStateVec library if set to any other value. The "gpu_*"
            arguments below are only considered if this is set to 0.
        gpu_sim_threads: number of threads per CUDA block to use for the GPU
            Simulator. This must be a power of 2 in the range [32, 256].
        gpu_state_threads: number of threads per CUDA block to use for the GPU
            StateSpace. This must be a power of 2 in the range [32, 1024].
        gpu_data_blocks: number of data blocks to use on GPU. Below 16 data
            blocks, performance is noticeably reduced.
        verbosity: Logging verbosity.
        denormals_are_zeros: if true, set flush-to-zero and denormals-are-zeros
            MXCSR control flags. This prevents rare cases of performance
            slowdown potentially at the cost of a tiny precision loss.
    """

    max_fused_gate_size: int = 2
    cpu_threads: int = 1
    ev_noisy_repetitions: int = 1
    use_gpu: bool = False
    gpu_mode: int = 0
    gpu_sim_threads: int = 256
    gpu_state_threads: int = 512
    gpu_data_blocks: int = 16
    verbosity: int = 0
    denormals_are_zeros: bool = False

    def as_dict(self):
        """Generates an options dict from this object.

        Options to QSimSimulator can also be provided in this format directly.
        """
        return {
            "f": self.max_fused_gate_size,
            "t": self.cpu_threads,
            "r": self.ev_noisy_repetitions,
            "g": self.use_gpu,
            "gmode": self.gpu_mode,
            "gsmt": self.gpu_sim_threads,
            "gsst": self.gpu_state_threads,
            "gdb": self.gpu_data_blocks,
            "v": self.verbosity,
            "z": self.denormals_are_zeros,
        }


class QSimSimulator(
    SimulatesSamples,
    SimulatesAmplitudes,
    SimulatesFinalState,
    SimulatesExpectationValues,
):
    def __init__(
        self,
<<<<<<< HEAD
        qsim_options: dict = {},
        seed: value.RANDOM_STATE_OR_SEED_LIKE = None,
        noise: "devices.NOISE_MODEL_LIKE" = None,
=======
        qsim_options: Union[None, Dict, QSimOptions] = None,
        seed: value.RANDOM_STATE_OR_SEED_LIKE = None,
        circuit_memoization_size: int = 0,
>>>>>>> f7a6e79a
    ):
        """Creates a new QSimSimulator using the given options and seed.

        Args:
            qsim_options: An options dict or QSimOptions object with options
                to use for all circuits run using this simulator. See the
                QSimOptions class for details.
            seed: A random state or seed object, as defined in cirq.value.
            circuit_memoization_size: The number of last translated circuits
                to be memoized from simulation executions, to eliminate
                translation overhead. Every simulation will perform a linear
                search through the list of memoized circuits using circuit
                equality checks, so a large circuit_memoization_size with large
                circuits will incur a significant runtime overhead.
                Note that every resolved parameterization results in a separate
                circuit to be memoized.

        Raises:
            ValueError if internal keys 'c', 'i' or 's' are included in 'qsim_options'.
        """
        if isinstance(qsim_options, QSimOptions):
            qsim_options = qsim_options.as_dict()
        else:
            qsim_options = qsim_options or {}

        if any(k in qsim_options for k in ("c", "i", "s")):
            raise ValueError(
                'Keys {"c", "i", "s"} are reserved for internal use and cannot be '
                "used in QSimCircuit instantiation."
            )
        self._prng = value.parse_random_state(seed)
        self.qsim_options = QSimOptions().as_dict()
        self.qsim_options.update(qsim_options)
        self.noise = devices.NoiseModel.from_noise_model_like(noise)

        # module to use for simulation
        if self.qsim_options["g"]:
            if self.qsim_options["gmode"] == 0:
                if qsim_gpu is None:
                    raise ValueError(
                        "GPU execution requested, but not supported. If your "
                        "device has GPU support, you may need to compile qsim "
                        "locally."
                    )
                else:
                    self._sim_module = qsim_gpu
            else:
                if qsim_custatevec is None:
                    raise ValueError(
                        "cuStateVec GPU execution requested, but not "
                        "supported. If your device has GPU support and the "
                        "NVIDIA cuStateVec library is installed, you may need "
                        "to compile qsim locally."
                    )
                else:
                    self._sim_module = qsim_custatevec
        else:
            self._sim_module = qsim

        # Deque of (<original cirq circuit>, <translated qsim circuit>) tuples.
        self._translated_circuits = deque(maxlen=circuit_memoization_size)

    def get_seed(self):
        # Limit seed size to 32-bit integer for C++ conversion.
        return self._prng.randint(2 ** 31 - 1)

    def _run(
        self,
        circuit: circuits.Circuit,
        param_resolver: study.ParamResolver,
        repetitions: int,
    ) -> Dict[str, np.ndarray]:
        """Run a simulation, mimicking quantum hardware.

        Args:
            program: The circuit to simulate.
            param_resolver: Parameters to run with the program.
            repetitions: Number of times to repeat the run.

        Returns:
            A dictionary from measurement gate key to measurement
            results.
        """
        param_resolver = param_resolver or study.ParamResolver({})
        solved_circuit = protocols.resolve_parameters(circuit, param_resolver)

        return self._sample_measure_results(solved_circuit, repetitions)

    def _sample_measure_results(
        self,
        program: circuits.Circuit,
        repetitions: int = 1,
    ) -> Dict[str, np.ndarray]:
        """Samples from measurement gates in the circuit.

        Note that this will execute the circuit 'repetitions' times.

        Args:
            program: The circuit to sample from.
            repetitions: The number of samples to take.

        Returns:
            A dictionary from measurement gate key to measurement
            results. Measurement results are stored in a 2-dimensional
            numpy array, the first dimension corresponding to the repetition
            and the second to the actual boolean measurement results (ordered
            by the qubits being measured.)

        Raises:
            ValueError: If there are multiple MeasurementGates with the same key,
                or if repetitions is negative.
        """

        # Add noise to the circuit if a noise model was provided.
        program = qsimc.QSimCircuit(
            self.noise.noisy_moments(program, sorted(program.all_qubits())),
            device=program.device,
        )

        # Compute indices of measured qubits
        ordered_qubits = ops.QubitOrder.DEFAULT.order_for(program.all_qubits())
        num_qubits = len(ordered_qubits)

        qubit_map = {qubit: index for index, qubit in enumerate(ordered_qubits)}

        # Computes
        # - the list of qubits to be measured
        # - the start (inclusive) and end (exclusive) indices of each measurement
        # - a mapping from measurement key to measurement gate
        measurement_ops = [
            op
            for _, op, _ in program.findall_operations_with_gate_type(
                ops.MeasurementGate
            )
        ]
        measured_qubits = []  # type: List[ops.Qid]
        bounds = {}  # type: Dict[str, Tuple]
        meas_ops = {}  # type: Dict[str, cirq.GateOperation]
        current_index = 0
        for op in measurement_ops:
            gate = op.gate
            key = protocols.measurement_key_name(gate)
            meas_ops[key] = op
            if key in bounds:
                raise ValueError(f"Duplicate MeasurementGate with key {key}")
            bounds[key] = (current_index, current_index + len(op.qubits))
            measured_qubits.extend(op.qubits)
            current_index += len(op.qubits)

        # Set qsim options
        options = {}
        options.update(self.qsim_options)

        results = {}
        for key, bound in bounds.items():
            results[key] = np.ndarray(
                shape=(repetitions, bound[1] - bound[0]), dtype=int
            )

        noisy = _needs_trajectories(program)
        if noisy:
            translator_fn_name = "translate_cirq_to_qtrajectory"
            sampler_fn = self._sim_module.qtrajectory_sample
        else:
            translator_fn_name = "translate_cirq_to_qsim"
            sampler_fn = self._sim_module.qsim_sample

        if not noisy and program.are_all_measurements_terminal() and repetitions > 1:
            # Measurements must be replaced with identity gates to sample properly.
            # Simply removing them may omit qubits from the circuit.
            for i in range(len(program.moments)):
                program.moments[i] = ops.Moment(
                    op
                    if not isinstance(op.gate, ops.MeasurementGate)
                    else [ops.IdentityGate(1).on(q) for q in op.qubits]
                    for op in program.moments[i]
                )
            translator_fn_name = "translate_cirq_to_qsim"
            options["c"] = self._translate_circuit(
                program,
                translator_fn_name,
                ops.QubitOrder.DEFAULT,
            )
            options["s"] = self.get_seed()
            final_state = self._sim_module.qsim_simulate_fullstate(options, 0)
            full_results = sim.sample_state_vector(
                final_state.view(np.complex64),
                range(num_qubits),
                repetitions=repetitions,
                seed=self._prng,
            )

            for i in range(repetitions):
                for key, op in meas_ops.items():
                    meas_indices = [qubit_map[qubit] for qubit in op.qubits]
                    for j, q in enumerate(meas_indices):
                        results[key][i][j] = full_results[i][q]
        else:
            options["c"] = self._translate_circuit(
                program,
                translator_fn_name,
                ops.QubitOrder.DEFAULT,
            )
            for i in range(repetitions):
                options["s"] = self.get_seed()
                measurements = sampler_fn(options)
                for key, bound in bounds.items():
                    for j in range(bound[1] - bound[0]):
                        results[key][i][j] = int(measurements[bound[0] + j])

        return results

    def compute_amplitudes_sweep(
        self,
        program: circuits.Circuit,
        bitstrings: Sequence[int],
        params: study.Sweepable,
        qubit_order: ops.QubitOrderOrList = ops.QubitOrder.DEFAULT,
    ) -> Sequence[Sequence[complex]]:
        """Computes the desired amplitudes using qsim.

        The initial state is assumed to be the all zeros state.

        Args:
            program: The circuit to simulate.
            bitstrings: The bitstrings whose amplitudes are desired, input as an
              string array where each string is formed from measured qubit values
              according to `qubit_order` from most to least significant qubit,
              i.e. in big-endian ordering.
            param_resolver: Parameters to run with the program.
            qubit_order: Determines the canonical ordering of the qubits. This is
              often used in specifying the initial state, i.e. the ordering of the
              computational basis states.

        Returns:
            List of amplitudes.
        """

        # Add noise to the circuit if a noise model was provided.
        program = qsimc.QSimCircuit(
            self.noise.noisy_moments(program, sorted(program.all_qubits())),
            device=program.device,
        )

        # qsim numbers qubits in reverse order from cirq
        cirq_order = ops.QubitOrder.as_qubit_order(qubit_order).order_for(
            program.all_qubits()
        )
        num_qubits = len(cirq_order)
        bitstrings = [
            format(bitstring, "b").zfill(num_qubits)[::-1] for bitstring in bitstrings
        ]

        options = {"i": "\n".join(bitstrings)}
        options.update(self.qsim_options)

        param_resolvers = study.to_resolvers(params)

        trials_results = []
        if _needs_trajectories(program):
            translator_fn_name = "translate_cirq_to_qtrajectory"
            simulator_fn = self._sim_module.qtrajectory_simulate
        else:
            translator_fn_name = "translate_cirq_to_qsim"
            simulator_fn = self._sim_module.qsim_simulate

        for prs in param_resolvers:
            solved_circuit = protocols.resolve_parameters(program, prs)
            options["c"] = self._translate_circuit(
                solved_circuit,
                translator_fn_name,
                cirq_order,
            )
            options["s"] = self.get_seed()
            amplitudes = simulator_fn(options)
            trials_results.append(amplitudes)

        return trials_results

    def simulate_sweep(
        self,
        program: circuits.Circuit,
        params: study.Sweepable,
        qubit_order: ops.QubitOrderOrList = ops.QubitOrder.DEFAULT,
        initial_state: Optional[Union[int, np.ndarray]] = None,
    ) -> List["SimulationTrialResult"]:
        """Simulates the supplied Circuit.

        This method returns a result which allows access to the entire
        wave function. In contrast to simulate, this allows for sweeping
        over different parameter values.

        Avoid using this method with `use_gpu=True` in the simulator options;
        when used with GPU this method must copy state from device to host memory
        multiple times, which can be very slow. This issue is not present in
        `simulate_expectation_values_sweep`.

        Args:
            program: The circuit to simulate.
            params: Parameters to run with the program.
            qubit_order: Determines the canonical ordering of the qubits. This is
              often used in specifying the initial state, i.e. the ordering of the
              computational basis states.
            initial_state: The initial state for the simulation. This can either
              be an integer representing a pure state (e.g. 11010) or a numpy
              array containing the full state vector. If none is provided, this
              is assumed to be the all-zeros state.

        Returns:
            List of SimulationTrialResults for this run, one for each
            possible parameter resolver.

        Raises:
            TypeError: if an invalid initial_state is provided.
        """
        if initial_state is None:
            initial_state = 0
        if not isinstance(initial_state, (int, np.ndarray)):
            raise TypeError("initial_state must be an int or state vector.")

        # Add noise to the circuit if a noise model was provided.
        program = qsimc.QSimCircuit(
            self.noise.noisy_moments(program, sorted(program.all_qubits())),
            device=program.device,
        )

        options = {}
        options.update(self.qsim_options)

        param_resolvers = study.to_resolvers(params)
        # qsim numbers qubits in reverse order from cirq
        cirq_order = ops.QubitOrder.as_qubit_order(qubit_order).order_for(
            program.all_qubits()
        )
        qsim_order = list(reversed(cirq_order))
        num_qubits = len(qsim_order)
        if isinstance(initial_state, np.ndarray):
            if initial_state.dtype != np.complex64:
                raise TypeError(f"initial_state vector must have dtype np.complex64.")
            input_vector = initial_state.view(np.float32)
            if len(input_vector) != 2 ** num_qubits * 2:
                raise ValueError(
                    f"initial_state vector size must match number of qubits."
                    f"Expected: {2**num_qubits * 2} Received: {len(input_vector)}"
                )

        trials_results = []
        if _needs_trajectories(program):
            translator_fn_name = "translate_cirq_to_qtrajectory"
            fullstate_simulator_fn = self._sim_module.qtrajectory_simulate_fullstate
        else:
            translator_fn_name = "translate_cirq_to_qsim"
            fullstate_simulator_fn = self._sim_module.qsim_simulate_fullstate

        for prs in param_resolvers:
            solved_circuit = protocols.resolve_parameters(program, prs)

            options["c"] = self._translate_circuit(
                solved_circuit,
                translator_fn_name,
                cirq_order,
            )
            options["s"] = self.get_seed()
            qubit_map = {qubit: index for index, qubit in enumerate(qsim_order)}

            if isinstance(initial_state, int):
                qsim_state = fullstate_simulator_fn(options, initial_state)
            elif isinstance(initial_state, np.ndarray):
                qsim_state = fullstate_simulator_fn(options, input_vector)
            assert qsim_state.dtype == np.float32
            assert qsim_state.ndim == 1
            final_state = QSimSimulatorState(qsim_state, qubit_map)
            # create result for this parameter
            # TODO: We need to support measurements.
            result = QSimSimulatorTrialResult(
                params=prs, measurements={}, final_simulator_state=final_state
            )
            trials_results.append(result)

        return trials_results

    def simulate_expectation_values_sweep(
        self,
        program: "cirq.Circuit",
        observables: Union["cirq.PauliSumLike", List["cirq.PauliSumLike"]],
        params: "study.Sweepable",
        qubit_order: ops.QubitOrderOrList = ops.QubitOrder.DEFAULT,
        initial_state: Any = None,
        permit_terminal_measurements: bool = False,
    ) -> List[List[float]]:
        """Simulates the supplied circuit and calculates exact expectation
        values for the given observables on its final state.

        This method has no perfect analogy in hardware. Instead compare with
        Sampler.sample_expectation_values, which calculates estimated
        expectation values by sampling multiple times.

        Args:
            program: The circuit to simulate.
            observables: An observable or list of observables.
            param_resolver: Parameters to run with the program.
            qubit_order: Determines the canonical ordering of the qubits. This
                is often used in specifying the initial state, i.e. the
                ordering of the computational basis states.
            initial_state: The initial state for the simulation. The form of
                this state depends on the simulation implementation. See
                documentation of the implementing class for details.
            permit_terminal_measurements: If the provided circuit ends with
                measurement(s), this method will generate an error unless this
                is set to True. This is meant to prevent measurements from
                ruining expectation value calculations.

        Returns:
            A list of expectation values, with the value at index `n`
            corresponding to `observables[n]` from the input.

        Raises:
            ValueError if 'program' has terminal measurement(s) and
            'permit_terminal_measurements' is False. (Note: We cannot test this
            until Cirq's `are_any_measurements_terminal` is released.)
        """
        if not permit_terminal_measurements and program.are_any_measurements_terminal():
            raise ValueError(
                "Provided circuit has terminal measurements, which may "
                "skew expectation values. If this is intentional, set "
                "permit_terminal_measurements=True."
            )
        if not isinstance(observables, List):
            observables = [observables]
        psumlist = [ops.PauliSum.wrap(pslike) for pslike in observables]

        cirq_order = ops.QubitOrder.as_qubit_order(qubit_order).order_for(
            program.all_qubits()
        )
        qsim_order = list(reversed(cirq_order))
        num_qubits = len(qsim_order)
        qubit_map = {qubit: index for index, qubit in enumerate(qsim_order)}

        opsums_and_qubit_counts = []
        for psum in psumlist:
            opsum = []
            opsum_qubits = set()
            for pstr in psum:
                opstring = qsim.OpString()
                opstring.weight = pstr.coefficient
                for q, pauli in pstr.items():
                    op = pauli.on(q)
                    opsum_qubits.add(q)
                    qsimc.add_op_to_opstring(op, qubit_map, opstring)
                opsum.append(opstring)
            opsums_and_qubit_counts.append((opsum, len(opsum_qubits)))

        if initial_state is None:
            initial_state = 0
        if not isinstance(initial_state, (int, np.ndarray)):
            raise TypeError("initial_state must be an int or state vector.")

        # Add noise to the circuit if a noise model was provided.
        program = qsimc.QSimCircuit(
            self.noise.noisy_moments(program, sorted(program.all_qubits())),
            device=program.device,
        )

        options = {}
        options.update(self.qsim_options)

        param_resolvers = study.to_resolvers(params)
        if isinstance(initial_state, np.ndarray):
            if initial_state.dtype != np.complex64:
                raise TypeError(f"initial_state vector must have dtype np.complex64.")
            input_vector = initial_state.view(np.float32)
            if len(input_vector) != 2 ** num_qubits * 2:
                raise ValueError(
                    f"initial_state vector size must match number of qubits."
                    f"Expected: {2**num_qubits * 2} Received: {len(input_vector)}"
                )

        results = []
        if _needs_trajectories(program):
            translator_fn_name = "translate_cirq_to_qtrajectory"
            ev_simulator_fn = self._sim_module.qtrajectory_simulate_expectation_values
        else:
            translator_fn_name = "translate_cirq_to_qsim"
            ev_simulator_fn = self._sim_module.qsim_simulate_expectation_values

        for prs in param_resolvers:
            solved_circuit = protocols.resolve_parameters(program, prs)
            options["c"] = self._translate_circuit(
                solved_circuit,
                translator_fn_name,
                cirq_order,
            )
            options["s"] = self.get_seed()

            if isinstance(initial_state, int):
                evs = ev_simulator_fn(options, opsums_and_qubit_counts, initial_state)
            elif isinstance(initial_state, np.ndarray):
                evs = ev_simulator_fn(options, opsums_and_qubit_counts, input_vector)
            results.append(evs)

        return results

    def _translate_circuit(
        self,
        circuit: Any,
        translator_fn_name: str,
        qubit_order: ops.QubitOrderOrList,
    ):
        # If the circuit is memoized, reuse the corresponding translated
        # circuit.
        translated_circuit = None
        for original, translated in self._translated_circuits:
            if original == circuit:
                translated_circuit = translated
                break

        if translated_circuit is None:
            translator_fn = getattr(circuit, translator_fn_name)
            translated_circuit = translator_fn(qubit_order)
            self._translated_circuits.append((circuit, translated_circuit))

        return translated_circuit<|MERGE_RESOLUTION|>--- conflicted
+++ resolved
@@ -189,15 +189,9 @@
 ):
     def __init__(
         self,
-<<<<<<< HEAD
-        qsim_options: dict = {},
-        seed: value.RANDOM_STATE_OR_SEED_LIKE = None,
-        noise: "devices.NOISE_MODEL_LIKE" = None,
-=======
         qsim_options: Union[None, Dict, QSimOptions] = None,
         seed: value.RANDOM_STATE_OR_SEED_LIKE = None,
         circuit_memoization_size: int = 0,
->>>>>>> f7a6e79a
     ):
         """Creates a new QSimSimulator using the given options and seed.
 
