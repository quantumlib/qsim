upper_tabs:
# Dropdown menu
- name: "Software"
  path: /software
  is_default: true
  menu:
  - include: /_book/menu_software.yaml
  lower_tabs:
    # Subsite tabs
    other:
    - name: "Tutorials"
      - title: "Get started with qsimcirq"
        path: /qsim/tutorials/qsimcirq
      - title: "Quantum simulation on GCP with Cirq and qsim"
        path: /qsim/tutorials/qsimcirq_gcp
      - title: "Simulate a large quantum circuit"
        path: /qsim/tutorials/q32d14
    - name: "Guide"
      contents:
      - title: "qsim and qsimh"
        path: /qsim/overview
      - title: "Usage"
        path: /qsim/usage
      - title: "Installing qsimcirq"
        path: /qsim/install_qsimcirq
      - title: "Cirq interface"
        path: /qsim/cirq_interface
      - title: "Input circuit file format"
        path: /qsim/input_format
      - title: "Template naming"
        path: /qsim/type_reference
      - title: "Build with Bazel"
        path: /qsim/bazel
      - title: "Testing qsim"
        path: /qsim/testing
      - title: "Docker"
        path: /qsim/docker
      - title: "Release process"
        path: /qsim/release
<<<<<<< HEAD

      - heading: "Tutorials"
      - title: "Get started with qsimcirq"
        path: /qsim/tutorials/qsimcirq
      - title: "Quantum simulation on GCP with Cirq and qsim"
        path: /qsim/tutorials/qsimcirq_gcp
      - title: "Simulate a large quantum circuit"
        path: /qsim/tutorials/q32d14
      - title: "Multinode quantum simulation using HTCondor on GCP"
        path: /qsim/tutorials/multinode

=======
>>>>>>> 96a85d8c
    - name: "Python Reference"
      skip_translation: true
      contents:
      - title: "All Symbols"
        path: /reference/python/qsimcirq/all_symbols
      - include: /reference/python/qsimcirq/_toc.yaml

    - name: "C++ Reference"
      skip_translation: true
      contents:
      - title: "All Symbols"
        path: /reference/cc/qsim
      - include: /reference/cc/qsim/_doxygen.yaml

- include: /_book/upper_tabs_right.yaml<|MERGE_RESOLUTION|>--- conflicted
+++ resolved
@@ -15,6 +15,8 @@
         path: /qsim/tutorials/qsimcirq_gcp
       - title: "Simulate a large quantum circuit"
         path: /qsim/tutorials/q32d14
+      - title: "Multinode quantum simulation using HTCondor on GCP"
+        path: /qsim/tutorials/multinode
     - name: "Guide"
       contents:
       - title: "qsim and qsimh"
@@ -37,20 +39,6 @@
         path: /qsim/docker
       - title: "Release process"
         path: /qsim/release
-<<<<<<< HEAD
-
-      - heading: "Tutorials"
-      - title: "Get started with qsimcirq"
-        path: /qsim/tutorials/qsimcirq
-      - title: "Quantum simulation on GCP with Cirq and qsim"
-        path: /qsim/tutorials/qsimcirq_gcp
-      - title: "Simulate a large quantum circuit"
-        path: /qsim/tutorials/q32d14
-      - title: "Multinode quantum simulation using HTCondor on GCP"
-        path: /qsim/tutorials/multinode
-
-=======
->>>>>>> 96a85d8c
     - name: "Python Reference"
       skip_translation: true
       contents:
