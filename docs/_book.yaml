upper_tabs:
# Dropdown menu
- name: "Software"
  path: /software
  is_default: true
  menu:
  - include: /_book/menu_software.yaml
  lower_tabs:
    # Subsite tabs
    other:
    - name: "Tutorials"
      - title: "Get started with qsimcirq"
        path: /qsim/tutorials/qsimcirq
      - title: "Quantum simulation on GCP with Cirq and qsim"
        path: /qsim/tutorials/qsimcirq_gcp
      - title: "Simulate a large quantum circuit"
        path: /qsim/tutorials/q32d14
    - name: "Guide"
      contents:
      - title: "qsim and qsimh"
        path: /qsim/overview
      - title: "Usage"
        path: /qsim/usage
      - title: "Installing qsimcirq"
        path: /qsim/install_qsimcirq
      - title: "Cirq interface"
        path: /qsim/cirq_interface
      - title: "Input circuit file format"
        path: /qsim/input_format
      - title: "Template naming"
        path: /qsim/type_reference
      - title: "Build with Bazel"
        path: /qsim/bazel
      - title: "Testing qsim"
        path: /qsim/testing
      - title: "Docker"
        path: /qsim/docker
      - title: "Release process"
        path: /qsim/release
<<<<<<< HEAD

      - heading: "Tutorials"
      - title: "Get started with qsimcirq"
        path: /qsim/tutorials/qsimcirq
      - title: "Quantum simulation on GCP with Cirq and qsim"
        path: /qsim/tutorials/qsimcirq_gcp
      - title: "Simulate a large quantum circuit"
        path: /qsim/tutorials/q32d14
      - title: "Multinode quantum simulation using HTCondor on GCP"
        path: /qsim/tutorials/multinode

=======
>>>>>>> f7980311
    - name: "Python Reference"
      skip_translation: true
      contents:
      - title: "All Symbols"
        path: /reference/python/qsimcirq/all_symbols
      - include: /reference/python/qsimcirq/_toc.yaml

    - name: "C++ Reference"
      skip_translation: true
      contents:
      - title: "All Symbols"
        path: /reference/cc/qsim
      - include: /reference/cc/qsim/_doxygen.yaml

- include: /_book/upper_tabs_right.yaml<|MERGE_RESOLUTION|>--- conflicted
+++ resolved
@@ -37,8 +37,6 @@
         path: /qsim/docker
       - title: "Release process"
         path: /qsim/release
-<<<<<<< HEAD
-
       - heading: "Tutorials"
       - title: "Get started with qsimcirq"
         path: /qsim/tutorials/qsimcirq
@@ -49,8 +47,6 @@
       - title: "Multinode quantum simulation using HTCondor on GCP"
         path: /qsim/tutorials/multinode
 
-=======
->>>>>>> f7980311
     - name: "Python Reference"
       skip_translation: true
       contents:
