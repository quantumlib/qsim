--- conflicted
+++ resolved
@@ -4,15 +4,9 @@
 body:
   - type: markdown
     attributes:
-<<<<<<< HEAD
       value: |
         Thank you for taking the time to open an issue report. Before
         continuing, it's worth [searching through the existing issues in this
-=======
-      value: >-
-        Thank you for taking the time to open an issue report. Before
-        continuing, please [search the existing issues in this
->>>>>>> 39f53763
         repository](https://github.com/quantumlib/qsim/issues?q=is%3Aissue) in
         case the same topic has already been reported.
 
