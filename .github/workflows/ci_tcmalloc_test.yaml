--- conflicted
+++ resolved
@@ -106,9 +106,5 @@
               --config=avx \
               --config=openmp \
               --config=tcmalloc \
-<<<<<<< HEAD
               ${{inputs.debug && '--config=verbose'}} \
-=======
-              ${{env.use-verbose && '--config=verbose'}} \
->>>>>>> 0327edac
               tests:all