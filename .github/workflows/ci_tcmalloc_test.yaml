# Copyright 2025 Google LLC
#
# Licensed under the Apache License, Version 2.0 (the "License");
# you may not use this file except in compliance with the License.
# You may obtain a copy of the License at
#
#     https://www.apache.org/licenses/LICENSE-2.0
#
# Unless required by applicable law or agreed to in writing, software
# distributed under the License is distributed on an "AS IS" BASIS,
# WITHOUT WARRANTIES OR CONDITIONS OF ANY KIND, either express or implied.
# See the License for the specific language governing permissions and
# limitations under the License.

<<<<<<< HEAD
name: 'CI: run TCMalloc tests'
=======
name: 'CI: run TCMalloc test'
>>>>>>> 7cece48b
run-name: Test with TCMalloc (thread-caching malloc)

on:
  push:
    branches:
      - master
      - main

  pull_request:
    types: [opened, synchronize]

  merge_group:
    types:
      - checks_requested

  workflow_dispatch:
    inputs:
      debug:
        description: 'Run with debugging options'
        type: boolean
        default: true

permissions: read-all

concurrency:
  cancel-in-progress: true
  group: ${{github.workflow}}-${{github.event.pull_request.number||github.ref}}

jobs:
  find-changes:
    name: Find changed files
    uses: ./.github/workflows/_find_changes.yaml
    secrets: inherit

<<<<<<< HEAD
  run-tests:
    if: ${{needs.find-changes.outputs.code == 'true' || inputs.debug}}
    name: Run tests
=======
  tcmalloc-test:
    name: Test with TCMalloc
>>>>>>> 7cece48b
    needs: find-changes
    runs-on: ubuntu-24.04
    continue-on-error: true
    timeout-minutes: 30
    env:
      use-verbose: ${{inputs.debug}}
    steps:
      - if: >-
          ${{needs.find-changes.outputs.code == 'false'
            && github.event_name != 'workflow_dispatch'}}
        name: Exit early if there were no changes to code files
        run: exit 0

      - name: Check out a copy of the git repository
        uses: actions/checkout@11bd71901bbe5b1630ceea73d27597364c9af683 # v4
        with:
          fetch-depth: 1
          submodules: recursive

      - name: Set up Bazel with caching
        uses: bazel-contrib/setup-bazel@4fd964a13a440a8aeb0be47350db2fc640f19ca8 # 0.15.0
        with:
          disk-cache: ${{github.workflow}}
          bazelisk-cache: true
          external-cache: true
          repository-cache: true

      - name: Set up Python with caching of pip dependencies
        uses: actions/setup-python@a26af69be951a213d495a4c3e4e4022e16d87065 # v5
        with:
          python-version: '3.12'
          cache: pip
          cache-dependency-path: |
            requirements.txt
            dev-requirements.txt

      - name: Install qsim development dependencies
        run: |
          pip install -r requirements.txt
          pip install -r dev-requirements.txt

      - name: Install google-perftools for tcmalloc
        run: |
          sudo apt-get update
          sudo apt-get install -y libgoogle-perftools-dev

      - name: Run C++ tests
        env:
          PERFTOOLS_VERBOSE: ${{env.use-verbose && 1 || ''}}
        run: |
          bazel test \
              --config=avx \
              --config=openmp \
              --config=tcmalloc \
              ${{env.use-verbose && '--config=verbose'}} \
              tests:all

  report-results:
    if: always()
    name: ${{github.workflow}}
    needs: run-tests
    runs-on: ubuntu-24.04
    timeout-minutes: 2
    steps:
      - name: Exit with an appropriate status code
        run: |
          result="${{needs.run-tests.result}}"
          [[ "$result" == "success" || "$result" == "skipped" ]]<|MERGE_RESOLUTION|>--- conflicted
+++ resolved
@@ -12,11 +12,7 @@
 # See the License for the specific language governing permissions and
 # limitations under the License.
 
-<<<<<<< HEAD
 name: 'CI: run TCMalloc tests'
-=======
-name: 'CI: run TCMalloc test'
->>>>>>> 7cece48b
 run-name: Test with TCMalloc (thread-caching malloc)
 
 on:
@@ -51,14 +47,9 @@
     uses: ./.github/workflows/_find_changes.yaml
     secrets: inherit
 
-<<<<<<< HEAD
   run-tests:
     if: ${{needs.find-changes.outputs.code == 'true' || inputs.debug}}
     name: Run tests
-=======
-  tcmalloc-test:
-    name: Test with TCMalloc
->>>>>>> 7cece48b
     needs: find-changes
     runs-on: ubuntu-24.04
     continue-on-error: true
