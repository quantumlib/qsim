--- conflicted
+++ resolved
@@ -21,17 +21,13 @@
         parallel_opt: [openmp,nopenmp]
 
     steps:
-<<<<<<< HEAD
-      - uses: actions/checkout@v2
+      - uses: actions/checkout@v4
       - uses: bazel-contrib/setup-bazel@0.8.5
         with:
           bazelisk-cache: true
           disk-cache: ${{ github.workflow }}
           repository-cache: true
           bazelisk-version: 1.x
-=======
-      - uses: actions/checkout@v4
->>>>>>> c4eab57e
       - name: Checkout submodules
         run: git submodule update --init --recursive
       - name: Install requirements
@@ -56,17 +52,13 @@
         sanitizer_opt: [msan,asan]
 
     steps:
-<<<<<<< HEAD
-      - uses: actions/checkout@v2
+      - uses: actions/checkout@v4
       - uses: bazel-contrib/setup-bazel@0.8.5
         with:
           bazelisk-cache: true
           disk-cache: ${{ github.workflow }}
           repository-cache: true
           bazelisk-version: 1.x
-=======
-      - uses: actions/checkout@v4
->>>>>>> c4eab57e
       - name: Checkout submodules
         run: git submodule update --init --recursive
       - name: Install requirements
@@ -87,17 +79,13 @@
     runs-on: ubuntu-20.04
 
     steps:
-<<<<<<< HEAD
-      - uses: actions/checkout@v2
+      - uses: actions/checkout@v4
       - uses: bazel-contrib/setup-bazel@0.8.5
         with:
           bazelisk-cache: true
           disk-cache: ${{ github.workflow }}
           repository-cache: true
           bazelisk-version: 1.x
-=======
-      - uses: actions/checkout@v4
->>>>>>> c4eab57e
       - name: Checkout submodules
         run: git submodule update --init --recursive
       - name: Install requirements
