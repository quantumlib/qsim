# Copyright 2025 Google LLC
#
# Licensed under the Apache License, Version 2.0 (the "License");
# you may not use this file except in compliance with the License.
# You may obtain a copy of the License at
#
#     https://www.apache.org/licenses/LICENSE-2.0
#
# Unless required by applicable law or agreed to in writing, software
# distributed under the License is distributed on an "AS IS" BASIS,
# WITHOUT WARRANTIES OR CONDITIONS OF ANY KIND, either express or implied.
# See the License for the specific language governing permissions and
# limitations under the License.

name: 'CI: build & test library and apps'
run-name: Build the library on different platforms and run tests

on:
  push:
    branches:
      - master
      - main

  pull_request:
    types: [opened, synchronize]

  merge_group:
    types:
      - checks_requested

  workflow_dispatch:
    inputs:
      debug:
        description: 'Run with debugging options'
        type: boolean
        default: true

permissions: read-all

concurrency:
  cancel-in-progress: true
  group: ${{github.workflow}}-${{github.event.pull_request.number||github.ref}}

jobs:
  find-changes:
    name: Find changed files
    uses: ./.github/workflows/_find_changes.yaml
    secrets: inherit

<<<<<<< HEAD
  run-tests:
    if: ${{needs.find-changes.outputs.code == 'true' || inputs.debug}}
    name: Run tests
=======
  build-library:
    name: Build for ${{matrix.conf.os}}/${{matrix.conf.pyarch}}/py3${{matrix.conf.py}}
>>>>>>> 7cece48b
    needs: find-changes
    runs-on: ${{matrix.conf.os}}
    continue-on-error: true
    timeout-minutes: 30
    strategy:
      fail-fast: false
      matrix:
        conf: [
          {os: ubuntu-24.04, pyarch: x64, py: 10},
          {os: ubuntu-24.04, pyarch: x64, py: 11},
          {os: ubuntu-24.04, pyarch: x64, py: 12},
          {os: ubuntu-24.04, pyarch: x64, py: 13},

          {os: macos-13, pyarch: x64, py: 10},
          {os: macos-13, pyarch: x64, py: 11},
          {os: macos-13, pyarch: x64, py: 12},
          {os: macos-13, pyarch: x64, py: 13},

          {os: macos-14, pyarch: arm64, py: 10},
          {os: macos-14, pyarch: arm64, py: 11},
          {os: macos-14, pyarch: arm64, py: 12},
          {os: macos-14, pyarch: arm64, py: 13},

          {os: macos-15, pyarch: arm64, py: 10},
          {os: macos-15, pyarch: arm64, py: 11},
          {os: macos-15, pyarch: arm64, py: 12},
          {os: macos-15, pyarch: arm64, py: 13},

          {os: windows-2025, pyarch: x64, py: 10},
          {os: windows-2025, pyarch: x64, py: 11},
          {os: windows-2025, pyarch: x64, py: 12},
          {os: windows-2025, pyarch: x64, py: 13},
        ]
    env:
      use-verbose: ${{inputs.debug}}
    steps:
      - if: >-
          ${{needs.find-changes.outputs.code == 'false'
            && github.event_name != 'workflow_dispatch'}}
        name: Exit early if there were no changes to code files
        run: exit 0

      - name: Check out a copy of the git repository
        uses: actions/checkout@11bd71901bbe5b1630ceea73d27597364c9af683 # v4
        with:
          fetch-depth: 1
          submodules: recursive

      - name: Set up Python with caching of pip dependencies
        uses: actions/setup-python@a26af69be951a213d495a4c3e4e4022e16d87065 # v5
        id: setup
        with:
          python-version: '3.${{matrix.conf.py}}'
          architecture: ${{matrix.conf.pyarch}}
          cache: pip
          cache-dependency-path: |
            requirements.txt
            dev-requirements.txt

      - name: Set up Bazel with caching
        uses: bazel-contrib/setup-bazel@4fd964a13a440a8aeb0be47350db2fc640f19ca8 # 0.15.0
        with:
          disk-cache: ${{github.workflow}}
          bazelisk-cache: true
          external-cache: true
          repository-cache: true

      - name: Install qsim development dependencies
        run: |
          pip install -r requirements.txt
          pip install -r dev-requirements.txt

      - if: matrix.conf.os != 'windows-2025'
        name: Run the build and test script (non-Windows case)
        env:
<<<<<<< HEAD
          # Add xtrace to SHELLOPTS for all Bash scripts when doing debug runs.
=======
      # Add xtrace to SHELLOPTS for all Bash scripts when doing debug runs.
>>>>>>> 7cece48b
          SHELLOPTS: ${{inputs.debug && 'xtrace' || '' }}
        run: dev_tools/test_libs.sh ${{env.use-verbose && '--config=verbose'}}

      - if: matrix.conf.os == 'windows-2025'
        name: Run the build and test script (Windows case)
        # On GitHub Windows runners, Bazel ends up finding a different
        # "python3" binary than what's installed by setup-python unless we tell
        # Bazel what to use. Here we do that by setting PYTHON_BIN_PATH.
        env:
          pyroot: 'C:\\hostedtoolcache\\windows\\Python'
          pyexe: '${{steps.setup.outputs.python-version}}\\${{matrix.conf.pyarch}}\\python3.exe'
          SHELLOPTS: ${{env.use-verbose && 'xtrace' || '' }}
        shell: cmd
        run: bash -x dev_tools/test_libs.sh ${{env.use-verbose && '--config=verbose'}} --action_env PYTHON_BIN_PATH=${{env.pyroot}}\\${{env.pyexe}}

  report-results:
    if: always()
    name: ${{github.workflow}}
    needs: run-tests
    runs-on: ubuntu-24.04
    timeout-minutes: 2
    steps:
      - name: Exit with an appropriate status code
        run: |
          result="${{needs.run-tests.result}}"
          [[ "$result" == "success" || "$result" == "skipped" ]]<|MERGE_RESOLUTION|>--- conflicted
+++ resolved
@@ -47,14 +47,9 @@
     uses: ./.github/workflows/_find_changes.yaml
     secrets: inherit
 
-<<<<<<< HEAD
   run-tests:
     if: ${{needs.find-changes.outputs.code == 'true' || inputs.debug}}
     name: Run tests
-=======
-  build-library:
-    name: Build for ${{matrix.conf.os}}/${{matrix.conf.pyarch}}/py3${{matrix.conf.py}}
->>>>>>> 7cece48b
     needs: find-changes
     runs-on: ${{matrix.conf.os}}
     continue-on-error: true
@@ -130,11 +125,7 @@
       - if: matrix.conf.os != 'windows-2025'
         name: Run the build and test script (non-Windows case)
         env:
-<<<<<<< HEAD
           # Add xtrace to SHELLOPTS for all Bash scripts when doing debug runs.
-=======
-      # Add xtrace to SHELLOPTS for all Bash scripts when doing debug runs.
->>>>>>> 7cece48b
           SHELLOPTS: ${{inputs.debug && 'xtrace' || '' }}
         run: dev_tools/test_libs.sh ${{env.use-verbose && '--config=verbose'}}
 
