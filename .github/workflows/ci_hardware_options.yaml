# Copyright 2025 Google LLC
#
# Licensed under the Apache License, Version 2.0 (the "License");
# you may not use this file except in compliance with the License.
# You may obtain a copy of the License at
#
#     https://www.apache.org/licenses/LICENSE-2.0
#
# Unless required by applicable law or agreed to in writing, software
# distributed under the License is distributed on an "AS IS" BASIS,
# WITHOUT WARRANTIES OR CONDITIONS OF ANY KIND, either express or implied.
# See the License for the specific language governing permissions and
# limitations under the License.

name: 'CI: hardware options tests'
run-name: Test with instruction set extensions and parallelism

on:
  push:
    branches:
      - master
      - main

  pull_request:
    types: [opened, synchronize]

  merge_group:
    types:
      - checks_requested

  workflow_dispatch:
    inputs:
      debug:
        description: 'Run with debugging options'
        type: boolean
        default: true
<<<<<<< HEAD
      bazel-cache:
        description: 'Use Bazel caches'
        type: boolean
        default: true
=======
>>>>>>> 0327edac

permissions: read-all

concurrency:
  # Cancel any previously-started but still active runs on the same branch.
  cancel-in-progress: true
  group: ${{github.workflow}}-${{github.event.pull_request.number||github.ref}}

jobs:
  find-changes:
    name: Find changed files
    uses: ./.github/workflows/reusable_find_changes.yaml
    secrets: inherit

  test-options:
    # For efficiency, skip this workflow if there were no code file changes.
    if: needs.find-changes.outputs.code || github.event_name == 'workflow_dispatch'
    name: Test ${{matrix.hardware_opt}} + ${{matrix.parallel_opt}}
    needs: find-changes
    runs-on: ubuntu-24.04
    timeout-minutes: 30
    strategy:
      matrix:
        # Hardware optimizers.
        hardware_opt: [avx, sse, basic]
        # Optimizers for parallelism.
        parallel_opt: [openmp, nopenmp]
    env:
      # Must use explicit test for true so it works when inputs.debug is null.
      use-verbose: ${{github.event.inputs.debug == true}}
    steps:
      - name: Check out a copy of the git repository
        uses: actions/checkout@11bd71901bbe5b1630ceea73d27597364c9af683 # v4
        with:
          fetch-depth: 1
          submodules: recursive

      # Do not change the != false to be a direct !inputs.bazel-cache. (The
      # value can be empty, in which case the latter won't work as expected.)
      - name: Set up Bazel ${{inputs.bazel-cache != false && 'with' || 'without'}} caching
        uses: bazel-contrib/setup-bazel@8d2cb86a3680a820c3e219597279ce3f80d17a47 # 0.15.0
        with:
          disk-cache: ${{inputs.bazel-cache != false && github.workflow}}
          bazelisk-cache: ${{inputs.bazel-cache != false}}
          external-cache: ${{inputs.bazel-cache != false}}
          repository-cache: ${{inputs.bazel-cache != false}}

      - name: Set up Python with caching of pip dependencies
        uses: actions/setup-python@a26af69be951a213d495a4c3e4e4022e16d87065 # v5
        with:
          python-version: '3.12'
          cache: pip
          cache-dependency-path: |
            requirements.txt
            dev-requirements.txt

      - name: Install qsim development dependencies
        run: |
          pip install -r requirements.txt
          pip install -r dev-requirements.txt

      - name: Run C++ tests
        run: |
          bazel test \
              --config=${{matrix.hardware_opt}} \
              --config=${{matrix.parallel_opt}} \
<<<<<<< HEAD
              ${{inputs.debug && '--config=verbose'}} \
=======
              ${{env.use-verbose && '--config=verbose'}} \
>>>>>>> 0327edac
              tests:all

      - name: Run sample simulation
        run: |
          bazel run \
              --config=${{matrix.hardware_opt}} \
              --config=${{matrix.parallel_opt}} \
<<<<<<< HEAD
              ${{inputs.debug && '--config=verbose'}} \
=======
              ${{env.use-verbose && '--config=verbose'}} \
>>>>>>> 0327edac
              apps:qsim_base -- -c circuits/circuit_q24<|MERGE_RESOLUTION|>--- conflicted
+++ resolved
@@ -34,13 +34,10 @@
         description: 'Run with debugging options'
         type: boolean
         default: true
-<<<<<<< HEAD
       bazel-cache:
         description: 'Use Bazel caches'
         type: boolean
         default: true
-=======
->>>>>>> 0327edac
 
 permissions: read-all
 
@@ -107,11 +104,7 @@
           bazel test \
               --config=${{matrix.hardware_opt}} \
               --config=${{matrix.parallel_opt}} \
-<<<<<<< HEAD
               ${{inputs.debug && '--config=verbose'}} \
-=======
-              ${{env.use-verbose && '--config=verbose'}} \
->>>>>>> 0327edac
               tests:all
 
       - name: Run sample simulation
@@ -119,9 +112,5 @@
           bazel run \
               --config=${{matrix.hardware_opt}} \
               --config=${{matrix.parallel_opt}} \
-<<<<<<< HEAD
               ${{inputs.debug && '--config=verbose'}} \
-=======
-              ${{env.use-verbose && '--config=verbose'}} \
->>>>>>> 0327edac
               apps:qsim_base -- -c circuits/circuit_q24