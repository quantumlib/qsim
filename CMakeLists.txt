--- conflicted
+++ resolved
@@ -74,17 +74,6 @@
     add_subdirectory(pybind_interface/avx2)
 endif()
 
-<<<<<<< HEAD
 # The following settings mirror what is in our hand-written Makefiles.
 set(CMAKE_CXX_STANDARD 17)
-set(CMAKE_POSITION_INDEPENDENT_CODE ON)
-=======
-# Additional miscellanous settings.
-# The following settings mirror what is in our hand-written Makefiles.
-set(CMAKE_CXX_STANDARD 17)
-set(CMAKE_POSITION_INDEPENDENT_CODE ON)
-
-# Print additional useful info.
-message(STATUS "${MSG_PREFIX} OpenMP found = ${OPENMP_FOUND}")
-message(STATUS "${MSG_PREFIX} shell $PATH = $ENV{PATH}")
->>>>>>> 2a98b920
+set(CMAKE_POSITION_INDEPENDENT_CODE ON)